# This file is for you! Please, updated to the versions agreed by your team.

terraform 1.12.1
pre-commit 4.2.0
vale 3.11.2
poetry 2.1.4
<<<<<<< HEAD
python 3.13.5
=======
>>>>>>> c781442c
act 0.2.77
nodejs 22.18.0

# ==============================================================================
# The section below is reserved for Docker image versions.

# TODO: Move this section - consider using a different file for the repository template dependencies.
docker/ghcr.io/anchore/grype v0.92.2@sha256:651e558f9ba84f2a790b3449c8a57cbbf4f34e004f7d3f14ae8f8cbeede4cd33 # SEE: https://github.com/anchore/grype/pkgs/container/grype
# docker/ghcr.io/anchore/syft v0.92.0@sha256:63c60f0a21efb13e80aa1359ab243e49213b6cc2d7e0f8179da38e6913b997e0 # SEE: https://github.com/anchore/syft/pkgs/container/syft
# docker/ghcr.io/gitleaks/gitleaks v8.18.0@sha256:fd2b5cab12b563d2cc538b14631764a1c25577780e3b7dba71657d58da45d9d9 # SEE: https://github.com/gitleaks/gitleaks/pkgs/container/gitleaks
# docker/ghcr.io/igorshubovych/markdownlint-cli v0.37.0@sha256:fb3e79946fce78e1cde84d6798c6c2a55f2de11fc16606a40d49411e281d950d # SEE: https://github.com/igorshubovych/markdownlint-cli/pkgs/container/markdownlint-cli
# docker/ghcr.io/make-ops-tools/gocloc latest@sha256:6888e62e9ae693c4ebcfed9f1d86c70fd083868acb8815fe44b561b9a73b5032 # SEE: https://github.com/make-ops-tools/gocloc/pkgs/container/gocloc
# docker/ghcr.io/nhs-england-tools/github-runner-image 20230909-321fd1e-rt@sha256:ce4fd6035dc450a50d3cbafb4986d60e77cb49a71ab60a053bb1b9518139a646 # SEE: https://github.com/nhs-england-tools/github-runner-image/pkgs/container/github-runner-image
# docker/hadolint/hadolint 2.12.0-alpine@sha256:7dba9a9f1a0350f6d021fb2f6f88900998a4fb0aaf8e4330aa8c38544f04db42 # SEE: https://hub.docker.com/r/hadolint/hadolint/tags
# docker/hashicorp/terraform 1.5.6@sha256:180a7efa983386a27b43657ed610e9deed9e6c3848d54f9ea9b6cb8a5c8c25f5 # SEE: https://hub.docker.com/r/hashicorp/terraform/tags
# docker/jdkato/vale v3.6.0@sha256:0ef22c8d537f079633cfff69fc46f69a2196072f69cab1ab232e8a79a388e425 # SEE: https://hub.docker.com/r/jdkato/vale/tags
# docker/koalaman/shellcheck latest@sha256:e40388688bae0fcffdddb7e4dea49b900c18933b452add0930654b2dea3e7d5c # SEE: https://hub.docker.com/r/koalaman/shellcheck/tags
# docker/mstruebing/editorconfig-checker 2.7.1@sha256:dd3ca9ea50ef4518efe9be018d669ef9cf937f6bb5cfe2ef84ff2a620b5ddc24 # SEE: https://hub.docker.com/r/mstruebing/editorconfig-checker/tags
# docker/sonarsource/sonar-scanner-cli 5.0.1@sha256:494ecc3b5b1ee1625bd377b3905c4284e4f0cc155cff397805a244dee1c7d575 # SEE: https://hub.docker.com/r/sonarsource/sonar-scanner-cli/tags<|MERGE_RESOLUTION|>--- conflicted
+++ resolved
@@ -4,10 +4,6 @@
 pre-commit 4.2.0
 vale 3.11.2
 poetry 2.1.4
-<<<<<<< HEAD
-python 3.13.5
-=======
->>>>>>> c781442c
 act 0.2.77
 nodejs 22.18.0
 
