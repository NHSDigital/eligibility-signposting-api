--- conflicted
+++ resolved
@@ -5,7 +5,6 @@
 name: "CI/CD publish"
 
 on:
-  workflow_dispatch:
   push:
     branches:
       - main
@@ -15,154 +14,6 @@
   cancel-in-progress: false
 
 jobs:
-<<<<<<< HEAD
-#  metadata:
-#    name: "Set CI/CD metadata"
-#    runs-on: ubuntu-latest
-#    timeout-minutes: 1
-#    outputs:
-#      build_datetime: ${{ steps.variables.outputs.build_datetime }}
-#      build_timestamp: ${{ steps.variables.outputs.build_timestamp }}
-#      build_epoch: ${{ steps.variables.outputs.build_epoch }}
-#      nodejs_version: ${{ steps.variables.outputs.nodejs_version }}
-#      python_version: ${{ steps.variables.outputs.python_version }}
-#      terraform_version: ${{ steps.variables.outputs.terraform_version }}
-#      version: ${{ steps.variables.outputs.version }}
-#    steps:
-#      - name: "Checkout code"
-#        uses: actions/checkout@v5
-#
-#      - name: "Set CI/CD variables"
-#        id: variables
-#        run: |
-#          datetime=$(date -u +'%Y-%m-%dT%H:%M:%S%z')
-#          echo "build_datetime=$datetime" >> $GITHUB_OUTPUT
-#          echo "build_timestamp=$(date --date=$datetime -u +'%Y%m%d%H%M%S')" >> $GITHUB_OUTPUT
-#          echo "build_epoch=$(date --date=$datetime -u +'%s')" >> $GITHUB_OUTPUT
-#          echo "nodejs_version=$(grep "^nodejs" .tool-versions | cut -f2 -d' ')" >> $GITHUB_OUTPUT
-#          echo "python_version=$(grep "^nodejs" .tool-versions | cut -f2 -d' ')" >> $GITHUB_OUTPUT
-#          echo "terraform_version=$(grep "^terraform" .tool-versions | cut -f2 -d' ')" >> $GITHUB_OUTPUT
-#          echo "version=dev-$(date +'%Y%m%d%H%M%S')" >> $GITHUB_OUTPUT
-#
-#      - name: "List variables"
-#        run: |
-#          echo "Deploying to: DEV"
-#          echo "VERSION=${{ steps.variables.outputs.version }}"
-#
-#  publish:
-#    name: "Publish to dev"
-#    runs-on: ubuntu-latest
-#    needs: [metadata]
-#    timeout-minutes: 30
-#    environment: "dev"
-#    permissions:
-#      id-token: write
-#      contents: write
-#    steps:
-#      - name: "Setup Terraform"
-#        uses: hashicorp/setup-terraform@v3
-#        with:
-#          terraform_version: ${{ needs.metadata.outputs.terraform_version }}
-#
-#      - name: "Set up Python"
-#        uses: actions/setup-python@v5
-#        with:
-#          python-version: '3.13'
-#
-#      - name: "Checkout Repository"
-#        uses: actions/checkout@v5
-#
-#      - name: "Build lambda artefact"
-#        run: |
-#          make dependencies install-python
-#          make build
-#
-#      - name: "Upload lambda artefact"
-#        uses: actions/upload-artifact@v4
-#        with:
-#          name: lambda
-#          path: dist/lambda.zip
-#
-#      - name: "Download Built Lambdas"
-#        uses: actions/download-artifact@v5
-#        with:
-#          name: lambda
-#          path: ./build
-#
-#      - name: "Configure AWS Credentials"
-#        uses: aws-actions/configure-aws-credentials@v4
-#        with:
-#          role-to-assume: arn:aws:iam::${{ secrets.AWS_ACCOUNT_ID }}:role/service-roles/github-actions-api-deployment-role
-#          aws-region: eu-west-2
-#
-#      - name: "Terraform Apply"
-#        env:
-#          ENVIRONMENT: dev
-#          WORKSPACE: "default"
-#          TF_VAR_API_CA_CERT: ${{ secrets.API_CA_CERT }}
-#          TF_VAR_API_CLIENT_CERT: ${{ secrets.API_CLIENT_CERT }}
-#          TF_VAR_API_PRIVATE_KEY_CERT: ${{ secrets.API_PRIVATE_KEY_CERT }}
-#          TF_VAR_SPLUNK_HEC_TOKEN: ${{ secrets.SPLUNK_HEC_TOKEN }}
-#          TF_VAR_SPLUNK_HEC_ENDPOINT: ${{ secrets.SPLUNK_HEC_ENDPOINT }}
-#
-#        # just planning for now for safety and until review
-#        run: |
-#          mkdir -p ./build
-#          echo "Running: make terraform env=$ENVIRONMENT workspace=$WORKSPACE stack=networking tf-command=apply"
-#          make terraform env=$ENVIRONMENT stack=networking tf-command=apply workspace=$WORKSPACE
-#          echo "Running: make terraform env=$ENVIRONMENT workspace=$WORKSPACE stack=api-layer tf-command=apply"
-#          make terraform env=$ENVIRONMENT stack=api-layer tf-command=apply workspace=$WORKSPACE
-#        working-directory: ./infrastructure
-#
-#      - name: "Tag the dev deployment"
-#        run: |
-#          git config user.name "github-actions"
-#          git config user.email "github-actions@github.com"
-#          git tag ${{ needs.metadata.outputs.version }}
-#          git push origin ${{ needs.metadata.outputs.version }}
-#
-#      # --- Keeping these just in case: Uncomment to release to GitHub ---
-#      # - name: "Create release"
-#      #   id: create_release
-#      #   uses: actions/create-release@v1
-#      #   env:
-#      #     GITHUB_TOKEN: ${{ secrets.GITHUB_TOKEN }}
-#      #   with:
-#      #     tag_name: ${{ needs.metadata.outputs.version }}
-#      #     release_name: Release ${{ needs.metadata.outputs.version }}
-#      #     body: |
-#      #       Release of ${{ needs.metadata.outputs.version }}
-#      #     draft: false
-#      #     prerelease: true
-#
-#      # - name: "Upload release asset"
-#      #   uses: actions/upload-release-asset@v1
-#      #   env:
-#      #     GITHUB_TOKEN: ${{ secrets.GITHUB_TOKEN }}
-#      #   with:
-#      #     upload_url: "${{ steps.create_release.outputs.upload_url }}"
-#      #     asset_path: ./build/lambda.zip
-#      #     asset_name: lambda-${{ needs.metadata.outputs.version }}.zip
-#      #     asset_content_type: application/zip
-#      - name: "Notify Slack on PR merge"
-#        uses: slackapi/slack-github-action@v2.1.1
-#        with:
-#          webhook: ${{ secrets.SLACK_WEBHOOK_URL }}
-#          webhook-type: webhook-trigger
-#          payload: |
-#            status: "${{ job.status }}"
-#            link: "https://github.com/${{ github.repository }}/commit/${{ github.sha }}"
-#            Author: "${{ github.actor }}"
-#            title: "Pushed to main"
-#            version: "${{ needs.metadata.outputs.version }}"
-
-  regression_tests:
-    name: Regression Tests
-    uses: ./.github/workflows/run-regression-tests.yml
-    with:
-      ENVIRONMENT: "DEV"
-      VERSION_NUMBER: "main"
-=======
   metadata:
     name: "Set CI/CD metadata"
     runs-on: ubuntu-latest
@@ -277,5 +128,4 @@
             link: "https://github.com/${{ github.repository }}/commit/${{ github.sha }}"
             Author: "${{ github.actor }}"
             title: "Pushed to main"
-            version: "${{ needs.metadata.outputs.version }}"
->>>>>>> 31266476
+            version: "${{ needs.metadata.outputs.version }}"