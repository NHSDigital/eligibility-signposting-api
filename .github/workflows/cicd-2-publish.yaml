name: "CI/CD publish"

on:
  pull_request:
    types: [closed]
    branches:
      - main

jobs:
  metadata:
    name: "Set CI/CD metadata"
    runs-on: ubuntu-latest
    if: github.event.pull_request.merged == true
    timeout-minutes: 1
    outputs:
      build_datetime: ${{ steps.variables.outputs.build_datetime }}
      build_timestamp: ${{ steps.variables.outputs.build_timestamp }}
      build_epoch: ${{ steps.variables.outputs.build_epoch }}
      nodejs_version: ${{ steps.variables.outputs.nodejs_version }}
      python_version: ${{ steps.variables.outputs.python_version }}
      terraform_version: ${{ steps.variables.outputs.terraform_version }}
      version: ${{ steps.variables.outputs.version }}
    steps:
      - name: "Checkout code"
        uses: actions/checkout@v4
      - name: "Set CI/CD variables"
        id: variables
        run: |
          datetime=$(date -u +'%Y-%m-%dT%H:%M:%S%z')
          echo "build_datetime=$datetime" >> $GITHUB_OUTPUT
          echo "build_timestamp=$(date --date=$datetime -u +'%Y%m%d%H%M%S')" >> $GITHUB_OUTPUT
          echo "build_epoch=$(date --date=$datetime -u +'%s')" >> $GITHUB_OUTPUT
          echo "nodejs_version=$(grep "^nodejs" .tool-versions | cut -f2 -d' ')" >> $GITHUB_OUTPUT
          echo "python_version=$(grep "^nodejs" .tool-versions | cut -f2 -d' ')" >> $GITHUB_OUTPUT
          echo "terraform_version=$(grep "^terraform" .tool-versions | cut -f2 -d' ')" >> $GITHUB_OUTPUT
          # TODO: Get the version, but it may not be the .version file as this should come from the CI/CD Pull Request Workflow
          echo "version=$(head -n 1 .version 2> /dev/null || echo unknown)" >> $GITHUB_OUTPUT
      - name: "List variables"
        run: |
          export BUILD_DATETIME="${{ steps.variables.outputs.build_datetime }}"
          export BUILD_TIMESTAMP="${{ steps.variables.outputs.build_timestamp }}"
          export BUILD_EPOCH="${{ steps.variables.outputs.build_epoch }}"
          export NODEJS_VERSION="${{ steps.variables.outputs.nodejs_version }}"
          export PYTHON_VERSION="${{ steps.variables.outputs.python_version }}"
          export TERRAFORM_VERSION="${{ steps.variables.outputs.terraform_version }}"
          export VERSION="${{ steps.variables.outputs.version }}"
          make list-variables
  publish:
    name: "Publish packages"
    runs-on: ubuntu-latest
    needs: [metadata]
<<<<<<< HEAD
    if: github.event.pull_request.merged == true
    timeout-minutes: 3
=======
    timeout-minutes: 10
    environment: "dev"
    permissions:
      id-token: write
      contents: write
>>>>>>> 4382752c
    steps:
      - name: "Checkout code"
        uses: actions/checkout@v4
      - name: "Get the artefacts"
        run: |
          echo "Getting the artefacts created by the build stage ..."
          # TODO: Use either action/cache or action/upload-artifact
      - name: "Create release"
        id: create_release
        uses: actions/create-release@v1
        env:
          GITHUB_TOKEN: ${{ secrets.GITHUB_TOKEN }}
        with:
          tag_name: ${{ needs.metadata.outputs.version }}
          release_name: Release ${{ needs.metadata.outputs.version }}
          body: |
            Release of ${{ needs.metadata.outputs.version }}
          draft: false
          prerelease: false
      # - name: "Upload release asset"
      #   uses: actions/upload-release-asset@v1
      #   env:
      #     GITHUB_TOKEN: ${{ secrets.GITHUB_TOKEN }}
      #   with:
      #     upload_url: "${{ steps.create_release.outputs.upload_url }}"
      #     asset_path: ./*
      #     asset_name: repository-template-${{ needs.metadata.outputs.version }}.tar.gz
      #     asset_content_type: "application/gzip"
      - name: "Notify Slack on PR merge"
        uses: slackapi/slack-github-action@v2.1.0
        with:
          webhook: ${{ secrets.SLACK_WEBHOOK_URL }}
          webhook-type: webhook-trigger
          payload: |
            status: "${{ job.status }}"
            link: "${{ github.event.pull_request.html_url }}"
            Author: "${{ github.event.pull_request.user.login }}"
            title: "${{ github.event.pull_request.title }}"
            version: "${{ needs.metadata.outputs.version }}"<|MERGE_RESOLUTION|>--- conflicted
+++ resolved
@@ -49,16 +49,11 @@
     name: "Publish packages"
     runs-on: ubuntu-latest
     needs: [metadata]
-<<<<<<< HEAD
-    if: github.event.pull_request.merged == true
-    timeout-minutes: 3
-=======
     timeout-minutes: 10
     environment: "dev"
     permissions:
       id-token: write
       contents: write
->>>>>>> 4382752c
     steps:
       - name: "Checkout code"
         uses: actions/checkout@v4
