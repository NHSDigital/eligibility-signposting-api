name: Base Deploy

on:
  workflow_call:
    inputs:
      environment:
        description: "Target environment (preprod | prod)"
        required: true
        type: string
      ref:
        description: "Git ref to deploy (branch/tag/SHA). For prod, supply the RC tag to promote."
        required: true
        type: string
      release_type:
        description: "Version bump for base version (preprod only: patch|minor|major)"
        required: false
        default: "patch"
        type: string
    secrets: {}

jobs:
  metadata:
    name: "Set CI/CD metadata"
    runs-on: ubuntu-latest
    timeout-minutes: 2
    outputs:
      build_datetime: ${{ steps.variables.outputs.build_datetime }}
      build_timestamp: ${{ steps.variables.outputs.build_timestamp }}
      build_epoch: ${{ steps.variables.outputs.build_epoch }}
      nodejs_version: ${{ steps.variables.outputs.nodejs_version }}
      python_version: ${{ steps.variables.outputs.python_version }}
      terraform_version: ${{ steps.variables.outputs.terraform_version }}
      ref: ${{ steps.variables.outputs.ref }}
      environment: ${{ steps.variables.outputs.environment }}
    steps:
      - name: "Checkout ref"
        uses: actions/checkout@v5
        with:
          ref: ${{ inputs.ref }}
          fetch-depth: 0  # get full history + tags

      - name: "Set CI/CD variables"
        id: variables
        shell: bash
        run: |
          set -euo pipefail
          datetime=$(date -u +'%Y-%m-%dT%H:%M:%S%z')
          echo "build_datetime=$datetime" >> $GITHUB_OUTPUT
          echo "build_timestamp=$(date --date=$datetime -u +'%Y%m%d%H%M%S')" >> $GITHUB_OUTPUT
          echo "build_epoch=$(date --date=$datetime -u +'%s')" >> $GITHUB_OUTPUT
          echo "nodejs_version=$(grep -E '^nodejs' .tool-versions 2>/dev/null | cut -d' ' -f2 | head -n1)" >> $GITHUB_OUTPUT
          echo "python_version=$(grep -E '^python' .tool-versions 2>/dev/null | cut -d' ' -f2 | head -n1)" >> $GITHUB_OUTPUT
          echo "terraform_version=$(grep -E '^terraform' .tool-versions 2>/dev/null | cut -d' ' -f2 | head -n1)" >> $GITHUB_OUTPUT
          echo "ref=${{ inputs.ref }}" >> $GITHUB_OUTPUT
          echo "environment=${{ inputs.environment }}" >> $GITHUB_OUTPUT

      - name: "List variables"
        shell: bash
        run: |
          export BUILD_DATETIME="${{ steps.variables.outputs.build_datetime }}"
          export BUILD_TIMESTAMP="${{ steps.variables.outputs.build_timestamp }}"
          export BUILD_EPOCH="${{ steps.variables.outputs.build_epoch }}"
          export NODEJS_VERSION="${{ steps.variables.outputs.nodejs_version }}"
          export PYTHON_VERSION="${{ steps.variables.outputs.python_version }}"
          export TERRAFORM_VERSION="${{ steps.variables.outputs.terraform_version }}"
          export REF="${{ steps.variables.outputs.ref }}"
          export ENVIRONMENT="${{ steps.variables.outputs.environment }}"
          echo "build_datetime=$BUILD_DATETIME"
          echo "build_timestamp=$BUILD_TIMESTAMP"
          echo "build_epoch=$BUILD_EPOCH"
          echo "nodejs_version=$NODEJS_VERSION"
          echo "python_version=$PYTHON_VERSION"
          echo "terraform_version=$TERRAFORM_VERSION"
          echo "ref=$REF"
          echo "environment=$ENVIRONMENT"

  deploy:
    name: "Deploy to ${{ needs.metadata.outputs.environment }}"
    runs-on: ubuntu-latest
    needs: [metadata]
    timeout-minutes: 45
    permissions:
      id-token: write
      contents: write
    environment: ${{ needs.metadata.outputs.environment }}
    steps:
      - name: "Checkout repository at ref"
        uses: actions/checkout@v5
        with:
          ref: ${{ needs.metadata.outputs.ref }}
          fetch-depth: 0

      - name: "Setup Terraform"
        uses: hashicorp/setup-terraform@v3
        with:
          terraform_version: ${{ needs.metadata.outputs.terraform_version }}

      - name: "Install Poetry"
        run: |
          curl -sSL https://install.python-poetry.org | python3 -
          echo "$HOME/.local/bin" >> $GITHUB_PATH

      - name: "Set up Python"
        uses: actions/setup-python@v5
        with:
          python-version: "3.13"
          cache: 'poetry'
<<<<<<< HEAD
=======

      - name: "Install dependencies"
        run: poetry install
>>>>>>> 544bf6a8

      - name: "Install dependencies"
        run: poetry install

      - name: "Build lambda artefact"
        shell: bash
        run: |
          make dependencies install-python
          make build

      - name: "Upload lambda artefact"
        uses: actions/upload-artifact@v4
        with:
          name: lambda
          path: dist/lambda.zip

      - name: "Download Built Lambdas"
        uses: actions/download-artifact@v5
        with:
          name: lambda
          path: ./build

      - name: "Configure AWS Credentials"
        uses: aws-actions/configure-aws-credentials@v5
        with:
          role-to-assume: arn:aws:iam::${{ secrets.AWS_ACCOUNT_ID }}:role/service-roles/github-actions-api-deployment-role
          aws-region: eu-west-2

      - name: "Terraform Apply"
        env:
          ENVIRONMENT: ${{ needs.metadata.outputs.environment }}
          WORKSPACE: "default"
          TF_VAR_API_CA_CERT: ${{ secrets.API_CA_CERT }}
          TF_VAR_API_CLIENT_CERT: ${{ secrets.API_CLIENT_CERT }}
          TF_VAR_API_PRIVATE_KEY_CERT: ${{ secrets.API_PRIVATE_KEY_CERT }}
          TF_VAR_SPLUNK_HEC_TOKEN: ${{ secrets.SPLUNK_HEC_TOKEN }}
          TF_VAR_SPLUNK_HEC_ENDPOINT: ${{ secrets.SPLUNK_HEC_ENDPOINT }}

        working-directory: ./infrastructure
        shell: bash
        run: |
          set -euo pipefail
          mkdir -p ./build
          echo "Running: make terraform env=$ENVIRONMENT workspace=$WORKSPACE stack=networking tf-command=apply"
          make terraform env=$ENVIRONMENT stack=networking tf-command=apply workspace=$WORKSPACE
          echo "Running: make terraform env=$ENVIRONMENT workspace=$WORKSPACE stack=api-layer tf-command=apply"
          make terraform env=$ENVIRONMENT stack=api-layer tf-command=apply workspace=$WORKSPACE

<<<<<<< HEAD
=======
      - name: "Validate Feature Toggles"
        env:
          ENV: ${{ needs.metadata.outputs.environment }}
        run: |
          pip install boto3
          python scripts/feature_toggle/validate_toggles.py

>>>>>>> 544bf6a8
      - name: "Tag and Release"
        if: ${{ needs.metadata.outputs.environment == 'preprod' || needs.metadata.outputs.environment == 'prod' }}
        env:
          ENVIRONMENT: ${{ needs.metadata.outputs.environment }}
          REF: ${{ needs.metadata.outputs.ref }}
          INPUT_RELEASE_TYPE: ${{ inputs.release_type }}
          GITHUB_TOKEN: ${{ secrets.GITHUB_TOKEN }}
          GITHUB_REPOSITORY: ${{ github.repository }}
<<<<<<< HEAD
        run: poetry run python scripts/workflow/tag_and_release.py
=======
        run: poetry run python scripts/workflow/tag_and_release.py


  regression-tests:
    name: "Regression Tests"
    if: ${{ needs.metadata.outputs.environment == 'preprod' }}
    needs: deploy
    uses: ./.github/workflows/regression-tests.yml
    with:
      ENVIRONMENT: "preprod"
      VERSION_NUMBER: "main"
    secrets: inherit
>>>>>>> 544bf6a8
<|MERGE_RESOLUTION|>--- conflicted
+++ resolved
@@ -84,6 +84,25 @@
       contents: write
     environment: ${{ needs.metadata.outputs.environment }}
     steps:
+      - name: "Setup Terraform"
+        uses: hashicorp/setup-terraform@v3
+        with:
+          terraform_version: ${{ needs.metadata.outputs.terraform_version }}
+
+      - name: "Install Poetry"
+        run: |
+          curl -sSL https://install.python-poetry.org | python3 -
+          echo "$HOME/.local/bin" >> $GITHUB_PATH
+
+      - name: "Set up Python"
+        uses: actions/setup-python@v5
+        with:
+          python-version: "3.13"
+          cache: 'poetry'
+
+      - name: "Install dependencies"
+        run: poetry install
+
       - name: "Checkout repository at ref"
         uses: actions/checkout@v5
         with:
@@ -105,12 +124,6 @@
         with:
           python-version: "3.13"
           cache: 'poetry'
-<<<<<<< HEAD
-=======
-
-      - name: "Install dependencies"
-        run: poetry install
->>>>>>> 544bf6a8
 
       - name: "Install dependencies"
         run: poetry install
@@ -159,8 +172,6 @@
           echo "Running: make terraform env=$ENVIRONMENT workspace=$WORKSPACE stack=api-layer tf-command=apply"
           make terraform env=$ENVIRONMENT stack=api-layer tf-command=apply workspace=$WORKSPACE
 
-<<<<<<< HEAD
-=======
       - name: "Validate Feature Toggles"
         env:
           ENV: ${{ needs.metadata.outputs.environment }}
@@ -168,7 +179,6 @@
           pip install boto3
           python scripts/feature_toggle/validate_toggles.py
 
->>>>>>> 544bf6a8
       - name: "Tag and Release"
         if: ${{ needs.metadata.outputs.environment == 'preprod' || needs.metadata.outputs.environment == 'prod' }}
         env:
@@ -177,9 +187,6 @@
           INPUT_RELEASE_TYPE: ${{ inputs.release_type }}
           GITHUB_TOKEN: ${{ secrets.GITHUB_TOKEN }}
           GITHUB_REPOSITORY: ${{ github.repository }}
-<<<<<<< HEAD
-        run: poetry run python scripts/workflow/tag_and_release.py
-=======
         run: poetry run python scripts/workflow/tag_and_release.py
 
 
@@ -191,5 +198,4 @@
     with:
       ENVIRONMENT: "preprod"
       VERSION_NUMBER: "main"
-    secrets: inherit
->>>>>>> 544bf6a8
+    secrets: inherit