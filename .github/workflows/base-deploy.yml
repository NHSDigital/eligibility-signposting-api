--- conflicted
+++ resolved
@@ -153,14 +153,6 @@
           echo "Running: make terraform env=$ENVIRONMENT workspace=$WORKSPACE stack=api-layer tf-command=apply"
           make terraform env=$ENVIRONMENT stack=api-layer tf-command=apply workspace=$WORKSPACE
 
-      - name: "Tag and Release"
-        if: ${{ needs.metadata.outputs.environment == 'preprod' || needs.metadata.outputs.environment == 'prod' }}
-<<<<<<< HEAD
-=======
-        run: |
-          git config user.name "github-actions"
-          git config user.email "github-actions@github.com"
-
       - name: "Validate Feature Toggles"
         env:
           ENV: ${{ needs.metadata.outputs.environment }}
@@ -168,64 +160,8 @@
           pip install boto3
           python scripts/feature_toggle/validate_toggles.py
 
-      # ---------- Preprod path: create RC tag + pre-release ----------
-      - name: "Create/Push RC tag for preprod"
-        if: ${{ needs.metadata.outputs.environment == 'preprod' }}
-        id: rc_tag
-        shell: bash
-        run: |
-          set -euo pipefail
-          git fetch --tags
-
-          # Helper: get latest final and latest RC (across all bases)
-          latest_final="$(git tag -l 'v[0-9]*.[0-9]*.[0-9]*' \
-            | grep -E '^v[0-9]+\.[0-9]+\.[0-9]+$' | sort -V | tail -n1 || true)"
-          latest_any_rc="$(git tag -l 'v[0-9]*.[0-9]*.[0-9]*-rc.*' \
-            | sort -V | tail -n1 || true)"
-
-          # Determine the base version (vX.Y.Z) we will use for the next RC.
-          # If release_type=rc and we already have RCs, keep the SAME base as the latest RC.
-          # Otherwise, derive base from latest FINAL and bump per release_type.
-          if [[ "${{ inputs.release_type }}" == "rc" && -n "${latest_any_rc}" ]]; then
-            base="${latest_any_rc%-rc.*}"   # strip '-rc.N' → vX.Y.Z
-          else
-            # Start from latest FINAL (or 0.0.0 if none)
-            if [[ -z "${latest_final}" ]]; then
-              base_major=0; base_minor=0; base_patch=0
-            else
-              IFS='.' read -r base_major base_minor base_patch <<< "${latest_final#v}"
-            fi
-
-            case "${{ inputs.release_type }}" in
-              major) base_major=$((base_major+1)); base_minor=0; base_patch=0 ;;
-              minor) base_minor=$((base_minor+1)); base_patch=0 ;;
-              patch|rc|*) base_patch=$((base_patch+1)) ;;  # 'rc' with no prior RCs → default to patch bump
-            esac
-
-            base="v${base_major}.${base_minor}.${base_patch}"
-          fi
-
-          # Compute next RC number for this base
-          last_rc_for_base="$(git tag -l "${base}-rc.*" | sort -V | tail -n1 || true)"
-          if [[ -z "${last_rc_for_base}" ]]; then
-            next_rc="${base}-rc.1"
-          else
-            n="${last_rc_for_base##*-rc.}"
-            next_rc="${base}-rc.$((n+1))"
-          fi
-
-          # Tag current commit (whatever ref was checked out)
-          sha="$(git rev-parse HEAD)"
-          echo "Tagging ${sha} as ${next_rc}"
-          git tag -a "${next_rc}" "${sha}" -m "Release candidate ${next_rc}"
-          git push origin "${next_rc}"
-
-          echo "rc=${next_rc}" >> "$GITHUB_OUTPUT"
-
-      - name: "Create GitHub Pre-release (preprod)"
-        if: ${{ needs.metadata.outputs.environment == 'preprod' }}
-        uses: actions/create-release@v1
->>>>>>> 5a68678a
+      - name: "Tag and Release"
+        if: ${{ needs.metadata.outputs.environment == 'preprod' || needs.metadata.outputs.environment == 'prod' }}
         env:
           ENVIRONMENT: ${{ needs.metadata.outputs.environment }}
           REF: ${{ needs.metadata.outputs.ref }}
