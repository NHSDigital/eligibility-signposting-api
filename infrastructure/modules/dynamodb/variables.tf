variable "table_name_suffix" {
  description = "Name of the DynamoDB table"
  type        = string
}

variable "partition_key" {
  description = "Name of the partition key"
  type        = string
}

variable "partition_key_type" {
  description = "Type of the partition key"
  type        = string
}

variable "sort_key" {
  description = "Name of the sort key"
  type        = string
  default     = null
}

variable "sort_key_type" {
  description = "Type of the sort key"
  type        = string
  default     = null
<<<<<<< HEAD
}

variable "tags" {
  description = "A map of tags to assign to resources."
  type        = map(string)
  default     = {}
}

variable "environment" {
  description = "The purpose of the account dev/test/ref/prod or the workspace"
  type        = string
=======
>>>>>>> 1a62f0b7
}<|MERGE_RESOLUTION|>--- conflicted
+++ resolved
@@ -23,18 +23,4 @@
   description = "Type of the sort key"
   type        = string
   default     = null
-<<<<<<< HEAD
-}
-
-variable "tags" {
-  description = "A map of tags to assign to resources."
-  type        = map(string)
-  default     = {}
-}
-
-variable "environment" {
-  description = "The purpose of the account dev/test/ref/prod or the workspace"
-  type        = string
-=======
->>>>>>> 1a62f0b7
 }