resource "aws_lambda_function" "eligibility_signposting_lambda" {
  #checkov:skip=CKV_AWS_116: No deadletter queue is configured for this Lambda function, as the requests are synchronous
  #checkov:skip=CKV_AWS_115: Concurrent execution limit will be set at APIM level, not at Lambda level
  #checkov:skip=CKV_AWS_272: Skipping code signing but flagged to create ticket to investigate on ELI-238
  # If the file is not in the current working directory you will need to include a
  # path.module in the filename.
  filename      = var.file_name
  function_name = var.lambda_func_name
  role          = var.eligibility_lambda_role_arn
  handler       = var.handler

  source_code_hash = filebase64sha256(var.file_name)

  runtime     = var.runtime
  timeout     = 30
  memory_size = 2048

  environment {
    variables = {
      PERSON_TABLE_NAME          = var.eligibility_status_table_name,
      RULES_BUCKET_NAME          = var.eligibility_rules_bucket_name,
      KINESIS_AUDIT_STREAM_TO_S3 = var.kinesis_audit_stream_to_s3_name
      ENV                        = var.environment
      LOG_LEVEL                  = var.log_level
      ENABLE_XRAY_PATCHING       = var.enable_xray_patching
      API_DOMAIN_NAME            = var.api_domain_name
    }
  }

  kms_key_arn = aws_kms_key.lambda_cmk.arn

  publish = true

  vpc_config {
    subnet_ids         = var.vpc_intra_subnets
    security_group_ids = var.security_group_ids
  }

  layers = compact([
<<<<<<< HEAD
      var.environment == "prod" ?
      "arn:aws:lambda:${var.region}:580247275435:layer:LambdaInsightsExtension:${var.lambda_insights_extension_version}"
      : null
=======
      var.environment == "prod" || var.environment == "preprod" ?
      "arn:aws:lambda:${var.region}:580247275435:layer:LambdaInsightsExtension:${var.lambda_insights_extension_version}"
      :
      null
>>>>>>> fb39f673
  ])


  tracing_config {
    mode = "Active"
  }
}

# lambda alias required for provisioning concurrency
resource "aws_lambda_alias" "campaign_alias" {
  count            = var.environment == "prod" || var.environment == "preprod" ? 1 : 0
  name             = "live"
  function_name    = aws_lambda_function.eligibility_signposting_lambda.function_name
  function_version = aws_lambda_function.eligibility_signposting_lambda.version
}

# provisioned concurrency - number of pre-warmed lambda containers
resource "aws_lambda_provisioned_concurrency_config" "campaign_pc" {
  count                             = var.environment == "prod" || var.environment == "preprod" ? 1 : 0
  function_name                     = var.lambda_func_name
  qualifier                         = aws_lambda_alias.campaign_alias[0].name
  provisioned_concurrent_executions = var.provisioned_concurrency_count
}
<|MERGE_RESOLUTION|>--- conflicted
+++ resolved
@@ -37,16 +37,10 @@
   }
 
   layers = compact([
-<<<<<<< HEAD
-      var.environment == "prod" ?
-      "arn:aws:lambda:${var.region}:580247275435:layer:LambdaInsightsExtension:${var.lambda_insights_extension_version}"
-      : null
-=======
       var.environment == "prod" || var.environment == "preprod" ?
       "arn:aws:lambda:${var.region}:580247275435:layer:LambdaInsightsExtension:${var.lambda_insights_extension_version}"
       :
       null
->>>>>>> fb39f673
   ])
 
 
