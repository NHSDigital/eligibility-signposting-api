--- conflicted
+++ resolved
@@ -1,10 +1,6 @@
 module "eligibility_audit_firehose_delivery_stream" {
   source                              = "../../modules/kinesis_firehose"
   audit_firehose_delivery_stream_name = "audit_stream_to_s3"
-<<<<<<< HEAD
-  audit_firehose_role_arn             = aws_iam_role.eligibility_audit_firehose_role.arn
-=======
->>>>>>> bb47fcd7
   audit_firehose_role                 = aws_iam_role.eligibility_audit_firehose_role
   s3_audit_bucket_arn                 = module.s3_audit_bucket.storage_bucket_arn
   environment                         = local.environment
