# Terraform State Management Policy
resource "aws_iam_policy" "terraform_state" {
  name        = "terraform-state-management"
  description = "Policy granting access to S3 bucket for Terraform state"
  path        = "/service-policies/"

  policy = jsonencode({
    Version = "2012-10-17",
    Statement = [
      {
        Effect = "Allow",
        Action = [
          "s3:ListBucket",
          "s3:GetObject",
          "s3:PutObject",
          "s3:DeleteObject"
        ],
        Resource = [
          "${local.terraform_state_bucket_arn}",
          "${local.terraform_state_bucket_arn}/*"
        ]
      }
    ]
  })

  tags = merge(
    local.tags,
    {
      Name = "terraform-state-management"
    }
  )
}

# API Infrastructure Management Policy
resource "aws_iam_policy" "api_infrastructure" {
  name        = "api-infrastructure-management"
  description = "Policy granting permissions to manage API infrastructure"
  path        = "/service-policies/"

  policy = jsonencode({
    Version = "2012-10-17",
    Statement = [
      {
        Effect = "Allow",
        Action = [
          # Lambda permissions
          "lambda:*",

          # DynamoDB permissions
          "dynamodb:*",

          # API Gateway permissions
          "apigateway:*",

          # S3 permissions
          "s3:*",

          # KMS permissions
          "kms:List*",
          "kms:Describe*",
<<<<<<< HEAD

          # Cloudwatch permissions
          "logs:Describe*",
=======
          "kms:GetKeyPolicy*",
          "kms:GetKeyRotationStatus",
          "kms:Decrypt*",

          # Cloudwatch permissions
          "logs:Describe*",
          "logs:ListTagsForResource",
>>>>>>> 181d6155

          #EC2 permissions
          "ec2:Describe*",

          # IAM permissions (scoped to resources with specific path prefix)
          "iam:Get*",
          "iam:GetPolicy*",
          "iam:GetRole*",
          "iam:List*",
          "iam:Create*",
          "iam:Update*",
          "iam:Delete*",

          # ssm
          "ssm:GetParameter",
          "ssm:GetParameters",
          "ssm:DescribeParameters",
          "ssm:ListTagsForResource",

          # acm
          "acm:ListCertificates",
          "acm:DescribeCertificate",
          "acm:GetCertificate",
          "acm:ListTagsForCertificate",
        ],


        Resource = "*"
      }
    ]
  })

  tags = merge(
    local.tags,
    {
      Name = "api-infrastructure-management"
    }
  )
}

# Assume role policy document for GitHub Actions
data "aws_iam_policy_document" "github_actions_assume_role" {
  statement {
    sid    = "OidcAssumeRoleWithWebIdentity"
    effect = "Allow"
    actions = ["sts:AssumeRoleWithWebIdentity"]

    principals {
      type = "Federated"
      identifiers = [
        aws_iam_openid_connect_provider.github.arn
      ]
    }

    condition {
      test     = "StringLike"
      variable = "token.actions.githubusercontent.com:sub"
      values = ["repo:${var.github_org}/${var.github_repo}:*"]
    }

    condition {
      test     = "StringEquals"
      variable = "token.actions.githubusercontent.com:aud"
      values = ["sts.amazonaws.com"]
    }
  }
}

# Attach the policies to the role
resource "aws_iam_role_policy_attachment" "terraform_state" {
  role       = aws_iam_role.github_actions.name
  policy_arn = aws_iam_policy.terraform_state.arn
}

resource "aws_iam_role_policy_attachment" "api_infrastructure" {
  role       = aws_iam_role.github_actions.name
  policy_arn = aws_iam_policy.api_infrastructure.arn
}<|MERGE_RESOLUTION|>--- conflicted
+++ resolved
@@ -58,11 +58,6 @@
           # KMS permissions
           "kms:List*",
           "kms:Describe*",
-<<<<<<< HEAD
-
-          # Cloudwatch permissions
-          "logs:Describe*",
-=======
           "kms:GetKeyPolicy*",
           "kms:GetKeyRotationStatus",
           "kms:Decrypt*",
@@ -70,7 +65,6 @@
           # Cloudwatch permissions
           "logs:Describe*",
           "logs:ListTagsForResource",
->>>>>>> 181d6155
 
           #EC2 permissions
           "ec2:Describe*",
