import logging
from datetime import UTC, datetime
from uuid import UUID

from flask import Request, g

from eligibility_signposting_api.audit.audit_models import (
    AuditAction,
    AuditCondition,
    AuditEligibilityCohortGroups,
    AuditEligibilityCohorts,
    AuditEvent,
    AuditFilterRule,
    AuditRedirectRule,
    AuditSuitabilityRule,
    RequestAuditData,
    RequestAuditHeader,
    RequestAuditQueryParams,
)
from eligibility_signposting_api.audit.audit_service import AuditService
from eligibility_signposting_api.model.eligibility import (
    CohortGroupResult,
    ConditionName,
    IterationResult,
    Status,
    SuggestedAction,
)
from eligibility_signposting_api.model.rules import CampaignID, CampaignVersion, Iteration, RuleName, RulePriority

logger = logging.getLogger(__name__)


class AuditContext:
    @staticmethod
    def add_request_details(request: Request) -> None:
        g.audit_log = AuditEvent()
        resource_id = None
        if request.view_args and request.view_args["nhs_number"]:
            resource_id = request.view_args["nhs_number"]
        g.audit_log.request = RequestAuditData(
            nhs_number=resource_id,
            request_timestamp=datetime.now(tz=UTC),
            headers=(
                RequestAuditHeader(
                    x_request_id=request.headers.get("X-Request-ID"),
                    x_correlation_id=request.headers.get("X-Correlation-ID"),
                    nhsd_end_user_organisation_ods=request.headers.get("NHSD-End-User-Organisation-ODS"),
                    nhsd_application_id=request.headers.get("nhsd-application-id"),
                )
            ),
            query_params=(
                RequestAuditQueryParams(
                    category=request.args.get("category"),
                    conditions=request.args.get("conditions"),
                    include_actions=request.args.get("includeActions"),
                )
            ),
        )

    @staticmethod
    def append_audit_condition(
        suggested_actions: list[SuggestedAction] | None,
        condition_name: ConditionName,
        best_results: tuple[Iteration | None, IterationResult | None, dict[str, CohortGroupResult] | None],
        campaign_details: tuple[CampaignID | None, CampaignVersion | None],
        action_rule_details: tuple[RulePriority | None, RuleName | None],
    ) -> None:
<<<<<<< HEAD
        audit_eligibility_cohorts, audit_eligibility_cohort_groups, audit_actions = [], [], []
        audit_filter_rule, audit_suitability_rule, audit_action_rule = None, None, None
=======
        audit_eligibility_cohorts, audit_eligibility_cohort_groups = [], []
        audit_filter_rule, audit_suitability_rule = None, None
>>>>>>> 5889dcd1
        best_active_iteration = best_results[0]
        best_candidate = best_results[1]
        best_cohort_results = best_results[2]

        if best_cohort_results:
            for cohort_label, result in sorted(best_cohort_results.items(), key=lambda item: item[1].cohort_code):
                cohort_status_name = result.status.name if result.status else None
                audit_eligibility_cohorts.append(
                    AuditEligibilityCohorts(cohort_code=cohort_label, cohort_status=cohort_status_name)
                )

                audit_eligibility_cohort_groups.append(
                    AuditEligibilityCohortGroups(
                        cohort_code=result.cohort_code, cohort_status=cohort_status_name, cohort_text=result.description
                    )
                )

                if result.audit_rules and best_candidate:
                    audit_filter_rule = AuditContext.create_audit_filter_rule(best_candidate, result)
                    audit_suitability_rule = AuditContext.create_audit_suitability_rule(best_candidate, result)

<<<<<<< HEAD
        if best_candidate and best_candidate.status:
            audit_action_rule = AuditContext.add_rule_name_and_priority_to_audit(action_rule_details)
=======
        audit_redirect_rule = AuditContext.get_audit_redirect_rule(best_candidate, redirect_rule_details)
>>>>>>> 5889dcd1

        audit_actions = AuditContext.create_audit_actions(suggested_actions)

        audit_condition = AuditCondition(
            campaign_id=campaign_details[0],
            campaign_version=campaign_details[1],
            iteration_id=best_active_iteration.id if best_active_iteration else None,
            iteration_version=best_active_iteration.version if best_active_iteration else None,
            condition_name=condition_name,
            status=best_candidate.status.name if best_candidate and best_candidate.status else None,
            status_text=best_candidate.status.get_status_text(condition_name) if best_candidate else None,
            eligibility_cohorts=audit_eligibility_cohorts,
            eligibility_cohort_groups=audit_eligibility_cohort_groups,
            filter_rules=audit_filter_rule,
            suitability_rules=audit_suitability_rule,
            action_rule=audit_action_rule,
            actions=audit_actions,
        )

        g.audit_log.response.condition.append(audit_condition)

    @staticmethod
<<<<<<< HEAD
    def add_rule_name_and_priority_to_audit(
        action_rule_details: tuple[RulePriority | None, RuleName | None] | None,
    ) -> AuditRedirectRule | None:
        if action_rule_details is None or (action_rule_details[0] is None and action_rule_details[1] is None):
            return None
        return AuditRedirectRule(rule_priority=str(action_rule_details[0]), rule_name=action_rule_details[1])
=======
    def get_audit_redirect_rule(
        best_candidate: IterationResult | None, redirect_rule_details: tuple[RulePriority | None, RuleName | None]
    ) -> AuditRedirectRule | None:
        audit_redirect_rule = None
        if best_candidate and best_candidate.status and best_candidate.status.name == Status.actionable.name:
            audit_redirect_rule = AuditRedirectRule(
                rule_priority=str(redirect_rule_details[0]), rule_name=redirect_rule_details[1]
            )
        return audit_redirect_rule
>>>>>>> 5889dcd1

    @staticmethod
    def add_response_details(response_id: UUID, last_updated: datetime) -> None:
        g.audit_log.response.response_id = response_id
        g.audit_log.response.last_updated = last_updated

    @staticmethod
    def write_to_firehose(service: AuditService) -> None:
        service.audit(g.audit_log.model_dump(by_alias=True))

    @staticmethod
    def create_audit_actions(suggested_actions: list[SuggestedAction] | None) -> list[AuditAction] | None:
        audit_actions = []
        if suggested_actions is None:
            audit_actions = None
        elif len(suggested_actions) > 0:
            for action in suggested_actions:
                audit_actions.append(
                    AuditAction(
                        internal_action_code=action.internal_action_code,
                        action_code=action.action_code,
                        action_type=action.action_type,
                        action_description=action.action_description,
                        action_url=str(action.url_link) if action.url_link else None,
                        action_url_label=action.url_label,
                    )
                )
        return audit_actions

    @staticmethod
    def create_audit_suitability_rule(
        best_candidate: IterationResult, result: CohortGroupResult
    ) -> AuditSuitabilityRule | None:
        audit_suitability_rule = None
        if best_candidate.status and best_candidate.status.name == Status.not_actionable.name:
            audit_suitability_rule = AuditSuitabilityRule(
                rule_priority=result.audit_rules[0].rule_priority,
                rule_name=result.audit_rules[0].rule_name,
                rule_message=result.audit_rules[0].rule_description,
            )
        return audit_suitability_rule

    @staticmethod
    def create_audit_filter_rule(best_candidate: IterationResult, result: CohortGroupResult) -> AuditFilterRule | None:
        audit_filter_rule = None
        if best_candidate.status and best_candidate.status.name == Status.not_eligible.name:
            audit_filter_rule = AuditFilterRule(
                rule_priority=result.audit_rules[0].rule_priority,
                rule_name=result.audit_rules[0].rule_name,
            )
        return audit_filter_rule<|MERGE_RESOLUTION|>--- conflicted
+++ resolved
@@ -65,13 +65,8 @@
         campaign_details: tuple[CampaignID | None, CampaignVersion | None],
         action_rule_details: tuple[RulePriority | None, RuleName | None],
     ) -> None:
-<<<<<<< HEAD
         audit_eligibility_cohorts, audit_eligibility_cohort_groups, audit_actions = [], [], []
         audit_filter_rule, audit_suitability_rule, audit_action_rule = None, None, None
-=======
-        audit_eligibility_cohorts, audit_eligibility_cohort_groups = [], []
-        audit_filter_rule, audit_suitability_rule = None, None
->>>>>>> 5889dcd1
         best_active_iteration = best_results[0]
         best_candidate = best_results[1]
         best_cohort_results = best_results[2]
@@ -93,12 +88,7 @@
                     audit_filter_rule = AuditContext.create_audit_filter_rule(best_candidate, result)
                     audit_suitability_rule = AuditContext.create_audit_suitability_rule(best_candidate, result)
 
-<<<<<<< HEAD
-        if best_candidate and best_candidate.status:
-            audit_action_rule = AuditContext.add_rule_name_and_priority_to_audit(action_rule_details)
-=======
-        audit_redirect_rule = AuditContext.get_audit_redirect_rule(best_candidate, redirect_rule_details)
->>>>>>> 5889dcd1
+        audit_action_rule = AuditContext.add_rule_name_and_priority_to_audit(best_candidate, action_rule_details)
 
         audit_actions = AuditContext.create_audit_actions(suggested_actions)
 
@@ -121,24 +111,16 @@
         g.audit_log.response.condition.append(audit_condition)
 
     @staticmethod
-<<<<<<< HEAD
     def add_rule_name_and_priority_to_audit(
+        best_candidate: IterationResult | None,
         action_rule_details: tuple[RulePriority | None, RuleName | None] | None,
     ) -> AuditRedirectRule | None:
-        if action_rule_details is None or (action_rule_details[0] is None and action_rule_details[1] is None):
-            return None
-        return AuditRedirectRule(rule_priority=str(action_rule_details[0]), rule_name=action_rule_details[1])
-=======
-    def get_audit_redirect_rule(
-        best_candidate: IterationResult | None, redirect_rule_details: tuple[RulePriority | None, RuleName | None]
-    ) -> AuditRedirectRule | None:
-        audit_redirect_rule = None
-        if best_candidate and best_candidate.status and best_candidate.status.name == Status.actionable.name:
-            audit_redirect_rule = AuditRedirectRule(
-                rule_priority=str(redirect_rule_details[0]), rule_name=redirect_rule_details[1]
-            )
-        return audit_redirect_rule
->>>>>>> 5889dcd1
+        audit_action_rule = None
+        if best_candidate and best_candidate.status:
+            if action_rule_details is None or (action_rule_details[0] is None and action_rule_details[1] is None):
+                audit_action_rule =  None
+            audit_action_rule =  AuditRedirectRule(rule_priority=str(action_rule_details[0]), rule_name=action_rule_details[1])
+        return audit_action_rule
 
     @staticmethod
     def add_response_details(response_id: UUID, last_updated: datetime) -> None:
