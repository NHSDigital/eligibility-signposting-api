import logging

from wireup import service

from eligibility_signposting_api.model import eligibility
from eligibility_signposting_api.repos import CampaignRepo, NotFoundError, PersonRepo
from eligibility_signposting_api.services.audit_service import AuditService
from eligibility_signposting_api.services.calculators import eligibility_calculator as calculator

logger = logging.getLogger(__name__)


class UnknownPersonError(Exception):
    pass


class InvalidQueryParamError(Exception):
    pass


@service
class EligibilityService:
    def __init__(
        self,
        person_repo: PersonRepo,
        campaign_repo: CampaignRepo,
        audit_service: AuditService,
        calculator_factory: calculator.EligibilityCalculatorFactory,
    ) -> None:
        super().__init__()
        self.person_repo = person_repo
        self.campaign_repo = campaign_repo
        self.audit_service = audit_service
        self.calculator_factory = calculator_factory

    def get_eligibility_status(
        self, nhs_number: eligibility.NHSNumber | None = None, *, include_actions_flag: bool = True
    ) -> eligibility.EligibilityStatus:
        """Calculate a person's eligibility for vaccination given an NHS number."""
        if nhs_number:
            try:
                person_data = self.person_repo.get_eligibility_data(nhs_number)
                campaign_configs = list(self.campaign_repo.get_campaign_configs())
                logger.debug(
                    "got person_data for %r",
                    nhs_number,
                    extra={
                        "campaign_configs": [c.model_dump(by_alias=True) for c in campaign_configs],
                        "person_data": person_data,
                        "nhs_number": nhs_number,
                    },
                )
            except NotFoundError as e:
                raise UnknownPersonError from e
            else:
                calc: calculator.EligibilityCalculator = self.calculator_factory.get(person_data, campaign_configs)
<<<<<<< HEAD
                evaluate_eligibility = calc.evaluate_eligibility(include_actions_flag=include_actions_flag)
                # audit_service.audit(evaluate_eligibility)
                return evaluate_eligibility
=======
                self.audit_service.audit({"test_audit": "check if audit works"})
                return calc.evaluate_eligibility(include_actions_flag=include_actions_flag)
>>>>>>> bb47fcd7

        raise UnknownPersonError  # pragma: no cover<|MERGE_RESOLUTION|>--- conflicted
+++ resolved
@@ -54,13 +54,7 @@
                 raise UnknownPersonError from e
             else:
                 calc: calculator.EligibilityCalculator = self.calculator_factory.get(person_data, campaign_configs)
-<<<<<<< HEAD
-                evaluate_eligibility = calc.evaluate_eligibility(include_actions_flag=include_actions_flag)
-                # audit_service.audit(evaluate_eligibility)
-                return evaluate_eligibility
-=======
                 self.audit_service.audit({"test_audit": "check if audit works"})
                 return calc.evaluate_eligibility(include_actions_flag=include_actions_flag)
->>>>>>> bb47fcd7
 
         raise UnknownPersonError  # pragma: no cover