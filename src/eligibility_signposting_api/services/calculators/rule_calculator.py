from __future__ import annotations

from collections.abc import Collection, Mapping
from dataclasses import dataclass
from typing import Any

from hamcrest.core.string_description import StringDescription

from eligibility_signposting_api.model import eligibility, rules
from eligibility_signposting_api.services.rules.operators import OperatorRegistry

Row = Collection[Mapping[str, Any]]


@dataclass
class RuleCalculator:
    person_data: Row
    rule: rules.IterationRule

    def evaluate_exclusion(self) -> tuple[eligibility.Status, eligibility.Reason]:
        """Evaluate if a particular rule excludes this person. Return the result, and the reason for the result."""
        attribute_value = self.get_attribute_value()
        status, reason, matcher_matched = self.evaluate_rule(attribute_value)
        reason = eligibility.Reason(
            rule_name=eligibility.RuleName(self.rule.name),
            rule_type=eligibility.RuleType(self.rule.type),
<<<<<<< HEAD
            rule_result=eligibility.RuleResult(self.rule.description),
            matcher_matched=matcher_matched,
=======
            rule_description=eligibility.RuleDescription(self.rule.description),
>>>>>>> 68814311
        )
        return status, reason

    def get_attribute_value(self) -> str | None:
        """Pull out the correct attribute for a rule from the person's data."""
        match self.rule.attribute_level:
            case rules.RuleAttributeLevel.PERSON:
                person: Mapping[str, str | None] | None = next(
                    (r for r in self.person_data if r.get("ATTRIBUTE_TYPE", "") == "PERSON"), None
                )
                attribute_value = person.get(str(self.rule.attribute_name)) if person else None
            case rules.RuleAttributeLevel.COHORT:
                cohorts: Mapping[str, str | None] | None = next(
                    (r for r in self.person_data if r.get("ATTRIBUTE_TYPE", "") == "COHORTS"), None
                )
                if cohorts:
                    attr_name = (
                        "COHORT_MAP"
                        if not self.rule.attribute_name or self.rule.attribute_name == "COHORT_LABEL"
                        else self.rule.attribute_name
                    )
                    cohort_map = self.get_value(cohorts, attr_name)
                    cohorts_dict = self.get_value(cohort_map, "cohorts")
                    m_dict = self.get_value(cohorts_dict, "M")
                    person_cohorts: set[str] = set(m_dict.keys())
                    attribute_value = ",".join(person_cohorts)
                else:
                    attribute_value = None

            case rules.RuleAttributeLevel.TARGET:
                target: Mapping[str, str | None] | None = next(
                    (r for r in self.person_data if r.get("ATTRIBUTE_TYPE", "") == self.rule.attribute_target), None
                )
                attribute_value = target.get(str(self.rule.attribute_name)) if target else None
            case _:  # pragma: no cover
                msg = f"{self.rule.attribute_level} not implemented"
                raise NotImplementedError(msg)
        return attribute_value

    @staticmethod
    def get_value(dictionary: Mapping[str, Any] | None, key: str) -> dict:
        v = dictionary.get(key, {}) if isinstance(dictionary, dict) else {}
        return v if isinstance(v, dict) else {}

    def evaluate_rule(self, attribute_value: str | None) -> tuple[eligibility.Status, str, bool]:
        """Evaluate a rule against a person data attribute. Return the result, and the reason for the result."""
        matcher_class = OperatorRegistry.get(self.rule.operator)
        matcher = matcher_class(rule_value=self.rule.comparator)

        matcher_matched = matcher.matches(attribute_value)
        reason = StringDescription()
        if matcher_matched:
            matcher.describe_match(attribute_value, reason)
            status = {
                rules.RuleType.filter: eligibility.Status.not_eligible,
                rules.RuleType.suppression: eligibility.Status.not_actionable,
                rules.RuleType.redirect: eligibility.Status.actionable,
            }[self.rule.type]
            return status, str(reason), matcher_matched
        matcher.describe_mismatch(attribute_value, reason)
        return eligibility.Status.actionable, str(reason), matcher_matched<|MERGE_RESOLUTION|>--- conflicted
+++ resolved
@@ -24,12 +24,8 @@
         reason = eligibility.Reason(
             rule_name=eligibility.RuleName(self.rule.name),
             rule_type=eligibility.RuleType(self.rule.type),
-<<<<<<< HEAD
-            rule_result=eligibility.RuleResult(self.rule.description),
+            rule_description=eligibility.RuleDescription(self.rule.description),
             matcher_matched=matcher_matched,
-=======
-            rule_description=eligibility.RuleDescription(self.rule.description),
->>>>>>> 68814311
         )
         return status, reason
 
