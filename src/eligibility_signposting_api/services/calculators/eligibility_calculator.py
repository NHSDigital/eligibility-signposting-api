--- conflicted
+++ resolved
@@ -235,10 +235,6 @@
         final_result = self.build_condition_results(condition_results)
         return eligibility.EligibilityStatus(conditions=final_result)
 
-<<<<<<< HEAD
-    def handle_action_rules(
-        self, best_active_iteration: Iteration, rule_type: RuleType
-=======
     def get_iteration_results(
         self, actions: list[SuggestedAction] | None, campaign_group: list[CampaignConfig]
     ) -> dict[str, tuple[Iteration, IterationResult, CampaignID, CampaignVersion, dict[str, CohortGroupResult]]]:
@@ -260,9 +256,8 @@
             )
         return iteration_results
 
-    def handle_redirect_rules(
-        self, best_active_iteration: Iteration
->>>>>>> 5889dcd1
+    def handle_action_rules(
+        self, best_active_iteration: Iteration, rule_type: RuleType
     ) -> tuple[list[SuggestedAction] | None, RulePriority | None, RuleName | None]:
         action_rules, action_mapper, default_comms = self.get_action_rules_components(best_active_iteration, rule_type)
         priority_getter = attrgetter("priority")
