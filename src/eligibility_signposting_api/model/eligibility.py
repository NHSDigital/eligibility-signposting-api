from __future__ import annotations

from dataclasses import dataclass
from datetime import date
from enum import Enum, StrEnum, auto
from functools import total_ordering
from typing import NewType, Self

NHSNumber = NewType("NHSNumber", str)
DateOfBirth = NewType("DateOfBirth", date)
Postcode = NewType("Postcode", str)
ConditionName = NewType("ConditionName", str)

RuleName = NewType("RuleName", str)
RuleDescription = NewType("RuleDescription", str)

ActionType = NewType("ActionType", str)
ActionCode = NewType("ActionCode", str)
ActionDescription = NewType("ActionDescription", str)
UrlLink = NewType("UrlLink", str)
UrlLabel = NewType("UrlLabel", str)


class RuleType(StrEnum):
    filter = "F"
    suppression = "S"
    redirect = "R"


@total_ordering
class Status(Enum):
    not_eligible = auto()
    not_actionable = auto()
    actionable = auto()

    def __lt__(self, other: Self) -> bool:
        if self.__class__ is other.__class__:
            return self.value < other.value
        return NotImplemented

    @property
    def is_exclusion(self) -> bool:
        return self is not Status.actionable

    @staticmethod
    def worst(*statuses: Status) -> Status:
        """Pick the worst status from those given.

        Here "worst" means furthest from being able to access vaccination, so not-eligible is "worse" than
        not-actionable, and not-actionable is "worse" than actionable.
        """
        return min(statuses)

    @staticmethod
    def best(*statuses: Status) -> Status:
        """Pick the best status between the existing status, and the status implied by
        the rule excluding the person from vaccination.

        Here "best" means closest to being able to access vaccination, so not-actionable is "better" than
        not-eligible, and actionable is "better" than not-actionable.
        """
        return max(statuses)


@dataclass
class Reason:
    rule_type: RuleType
    rule_name: RuleName
<<<<<<< HEAD
    rule_result: RuleResult
    matcher_matched: bool


@dataclass
class SuggestedAction:
    action_type: ActionType
    action_code: ActionCode
    action_description: ActionDescription
    url_link: UrlLink
    url_label: UrlLabel
=======
    rule_description: RuleDescription | None
>>>>>>> 68814311


@dataclass
class Condition:
    condition_name: ConditionName
    status: Status
<<<<<<< HEAD
    cohort_results: list[CohortResult]
    actions: list[SuggestedAction]
=======
    cohort_results: list[CohortGroupResult]
>>>>>>> 68814311


@dataclass
class CohortGroupResult:
    cohort_code: str
    status: Status
    reasons: list[Reason]
    description: str | None


@dataclass
class IterationResult:
    status: Status
    cohort_results: list[CohortGroupResult]


@dataclass
class EligibilityStatus:
    """Represents a person's eligibility for vaccination."""

    conditions: list[Condition]<|MERGE_RESOLUTION|>--- conflicted
+++ resolved
@@ -66,8 +66,7 @@
 class Reason:
     rule_type: RuleType
     rule_name: RuleName
-<<<<<<< HEAD
-    rule_result: RuleResult
+    rule_description: RuleDescription | None
     matcher_matched: bool
 
 
@@ -78,21 +77,14 @@
     action_description: ActionDescription
     url_link: UrlLink
     url_label: UrlLabel
-=======
-    rule_description: RuleDescription | None
->>>>>>> 68814311
 
 
 @dataclass
 class Condition:
     condition_name: ConditionName
     status: Status
-<<<<<<< HEAD
-    cohort_results: list[CohortResult]
+    cohort_results: list[CohortGroupResult]
     actions: list[SuggestedAction]
-=======
-    cohort_results: list[CohortGroupResult]
->>>>>>> 68814311
 
 
 @dataclass
