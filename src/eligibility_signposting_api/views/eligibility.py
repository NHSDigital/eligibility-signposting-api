--- conflicted
+++ resolved
@@ -48,12 +48,8 @@
     except UnknownPersonError:
         return handle_unknown_person_error(nhs_number)
     else:
-<<<<<<< HEAD
-        eligibility_response = build_eligibility_response(eligibility_status)
+        eligibility_response: eligibility.EligibilityResponse = build_eligibility_response(eligibility_status)
         AuditContext.write_to_firehose(audit_service)
-=======
-        eligibility_response: eligibility.EligibilityResponse = build_eligibility_response(eligibility_status)
->>>>>>> c2f9ae7c
         return make_response(
             eligibility_response.model_dump(by_alias=True, mode="json", exclude_none=True), HTTPStatus.OK
         )
