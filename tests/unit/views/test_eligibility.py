--- conflicted
+++ resolved
@@ -273,27 +273,20 @@
                     Reason(
                         rule_type=RuleType.suppression,
                         rule_name=RuleName("Exclude too young less than 75"),
-<<<<<<< HEAD
-                        rule_result=RuleResult("Age < 75"),
+                        rule_description=RuleDescription("your age is greater than 75"),
                         matcher_matched=False,
-=======
-                        rule_description=RuleDescription("your age is greater than 75"),
                     ),
                     Reason(
                         rule_type=RuleType.suppression,
                         rule_name=RuleName("Exclude more than 100"),
                         rule_description=RuleDescription(""),
->>>>>>> 68814311
+                        matcher_matched=False,
                     ),
                     Reason(
                         rule_type=RuleType.suppression,
                         rule_name=RuleName("Exclude more than 100"),
-<<<<<<< HEAD
-                        rule_result=RuleResult("Age > 100"),
                         matcher_matched=False,
-=======
                         rule_description=None,
->>>>>>> 68814311
                     ),
                 ],
             ),
@@ -302,16 +295,10 @@
                 status=Status.not_actionable,
                 reasons=[
                     Reason(
-<<<<<<< HEAD
-                        rule_type=RuleType.suppression,
-                        rule_name=RuleName("Exclude too young less than 75"),
-                        rule_result=RuleResult("Age < 75"),
-                        matcher_matched=False,
-=======
                         rule_type=RuleType.filter,
                         rule_name=RuleName("Exclude is present in sw1"),
                         rule_description=RuleDescription(""),
->>>>>>> 68814311
+                        matcher_matched=False,
                     )
                 ],
             ),
@@ -322,12 +309,8 @@
                     Reason(
                         rule_type=RuleType.filter,
                         rule_name=RuleName("Exclude is present in sw1"),
-<<<<<<< HEAD
-                        rule_result=RuleResult("memberof sw1"),
+                        rule_description=None,
                         matcher_matched=False,
-=======
-                        rule_description=None,
->>>>>>> 68814311
                     )
                 ],
             ),
