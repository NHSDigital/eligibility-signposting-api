--- conflicted
+++ resolved
@@ -24,11 +24,8 @@
     RuleOperator,
     RulePriority,
     RuleType,
-<<<<<<< HEAD
     Virtual,
-=======
     StatusText,
->>>>>>> 010e8601
 )
 
 
